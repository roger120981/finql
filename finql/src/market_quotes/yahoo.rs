use super::{MarketQuoteError, MarketQuoteProvider};
use finql_data::{CashFlow, Quote, Ticker, date_time_helper::unix_to_date_time};
use chrono::{DateTime, Utc};
use yahoo_finance_api as yahoo;
use async_trait::async_trait;

pub struct Yahoo {}

#[async_trait]
impl MarketQuoteProvider for Yahoo {
    /// Fetch latest quote
    async fn fetch_latest_quote(&self, ticker: &Ticker) -> Result<Quote, MarketQuoteError> {
        let yahoo = yahoo::YahooConnector::new();
        let response = yahoo
            .get_latest_quotes(&ticker.name, "1m")
            .await
            .map_err(|e| MarketQuoteError::FetchFailed(e.to_string()))?;
        let quote = response
            .last_quote()
            .map_err(|e| MarketQuoteError::FetchFailed(e.to_string()))?;
        Ok(Quote {
            id: None,
            ticker: ticker.id.unwrap(),
            price: quote.close,
            time: unix_to_date_time(quote.timestamp),
            volume: Some(quote.volume as f64),
        })
    }
    /// Fetch historic quotes between start and end date
    async fn fetch_quote_history(
        &self,
        ticker: &Ticker,
        start: DateTime<Utc>,
        end: DateTime<Utc>,
    ) -> Result<Vec<Quote>, MarketQuoteError> {
        let yahoo = yahoo::YahooConnector::new();
        let response = yahoo
            .get_quote_history(&ticker.name, start, end)
            .await
            .map_err(|e| MarketQuoteError::FetchFailed(e.to_string()))?;
        let yahoo_quotes = response
            .quotes()
            .map_err(|e| MarketQuoteError::FetchFailed(e.to_string()))?;
        let mut quotes = Vec::new();
        for quote in &yahoo_quotes {
            let volume = Some(quote.volume as f64);
            let time = unix_to_date_time(quote.timestamp);
            quotes.push(Quote {
                id: None,
                ticker: ticker.id.unwrap(),
                price: quote.close,
                time,
                volume,
            })
        }
        Ok(quotes)
    }
<<<<<<< HEAD
    
    /// Fetch historic dividend payments between start and end date
    async fn fetch_dividend_history(
        &self,
        ticker: &Ticker,
        start: DateTime<Utc>,
        end: DateTime<Utc>,
    ) -> Result<Vec<CashFlow>, MarketQuoteError> {
        let yahoo = yahoo::YahooConnector::new();
        let response = yahoo
            .get_quote_history(&ticker.name, start, end)
            .await
            .map_err(|e| MarketQuoteError::FetchFailed(e.to_string()))?;
        let yahoo_dividends = response
            .dividends()
            .map_err(|e| MarketQuoteError::FetchFailed(e.to_string()))?;
        let mut dividends = Vec::new();
        for dividend in &yahoo_dividends {
            let amount = dividend.amount;
            let time = unix_to_date_time(dividend.date);
            dividends.push(CashFlow::new(amount, ticker.currency, time.naive_local().date()));
        }
        Ok(dividends)
    }
=======
        /// Fetch historic dividend payments between start and end date
        async fn fetch_dividend_history(
            &self,
            ticker: &Ticker,
            start: DateTime<Utc>,
            end: DateTime<Utc>,
        ) -> Result<Vec<CashFlow>, MarketQuoteError> {
            let yahoo = yahoo::YahooConnector::new();
            let response = yahoo
                .get_quote_history(&ticker.name, start, end)
                .await
                .map_err(|e| MarketQuoteError::FetchFailed(e.to_string()))?;
            let yahoo_dividends = response
                .dividends()
                .map_err(|e| MarketQuoteError::FetchFailed(e.to_string()))?;
            let mut dividends = Vec::new();
            for dividend in &yahoo_dividends {
                let amount = dividend.amount;
                let time = unix_to_date_time(dividend.date);
                dividends.push(CashFlow::new(amount, ticker.currency, time.naive_local().date()));
            }
            Ok(dividends)
        }
>>>>>>> 713b5efe
}

#[cfg(test)]
mod tests {
    use std::str::FromStr;
    use chrono::offset::TimeZone;
 
    use finql_data::Currency;
    
    use crate::market_quotes::MarketDataSource;
    use super::*;
 
    #[tokio::test(flavor = "multi_thread", worker_threads = 1)]
    async fn test_yahoo_fetch_quote() {
        let yahoo = Yahoo {};
        let ticker = Ticker {
            id: Some(1),
            asset: 1,
            name: "AAPL".to_string(),
            currency: Currency::from_str("EUR").unwrap(),
            source: MarketDataSource::Yahoo.to_string(),
            priority: 1,
            factor: 1.0,
        };
        let quote = yahoo.fetch_latest_quote(&ticker).await.unwrap();
        assert!(quote.price != 0.0);
    }

    #[tokio::test(flavor = "multi_thread", worker_threads = 1)]
    async fn test_yahoo_fetch_history() {
        let yahoo = Yahoo {};
        let ticker = Ticker {
            id: Some(1),
            asset: 1,
            name: "AAPL".to_string(),
            currency: Currency::from_str("EUR").unwrap(),
            source: MarketDataSource::Yahoo.to_string(),
            priority: 1,
            factor: 1.0,
        };
        let start = Utc.ymd(2020, 1, 1).and_hms_milli(0, 0, 0, 0);
        let end = Utc.ymd(2020, 1, 31).and_hms_milli(23, 59, 59, 999);
        let quotes = yahoo.fetch_quote_history(&ticker, start, end).await.unwrap();
        assert_eq!(quotes.len(), 21);
        assert!(quotes[0].price != 0.0);
    }
}<|MERGE_RESOLUTION|>--- conflicted
+++ resolved
@@ -55,8 +55,7 @@
         }
         Ok(quotes)
     }
-<<<<<<< HEAD
-    
+
     /// Fetch historic dividend payments between start and end date
     async fn fetch_dividend_history(
         &self,
@@ -80,31 +79,6 @@
         }
         Ok(dividends)
     }
-=======
-        /// Fetch historic dividend payments between start and end date
-        async fn fetch_dividend_history(
-            &self,
-            ticker: &Ticker,
-            start: DateTime<Utc>,
-            end: DateTime<Utc>,
-        ) -> Result<Vec<CashFlow>, MarketQuoteError> {
-            let yahoo = yahoo::YahooConnector::new();
-            let response = yahoo
-                .get_quote_history(&ticker.name, start, end)
-                .await
-                .map_err(|e| MarketQuoteError::FetchFailed(e.to_string()))?;
-            let yahoo_dividends = response
-                .dividends()
-                .map_err(|e| MarketQuoteError::FetchFailed(e.to_string()))?;
-            let mut dividends = Vec::new();
-            for dividend in &yahoo_dividends {
-                let amount = dividend.amount;
-                let time = unix_to_date_time(dividend.date);
-                dividends.push(CashFlow::new(amount, ticker.currency, time.naive_local().date()));
-            }
-            Ok(dividends)
-        }
->>>>>>> 713b5efe
 }
 
 #[cfg(test)]
